--- conflicted
+++ resolved
@@ -3,9 +3,5 @@
     POPULATION_TARGET = 69.5  # Expected UK population in millions, per ONS 2022-based estimate here: https://www.ons.gov.uk/peoplepopulationandcommunity/populationandmigration/populationprojections/bulletins/nationalpopulationprojections/2022based
     # Tolerance temporarily relaxed to 7% due to calibration inflation issue #217
     assert (
-<<<<<<< HEAD
-        abs(population / POPULATION_TARGET - 1) < 0.05
-=======
         abs(population / POPULATION_TARGET - 1) < 0.07
->>>>>>> 2a530e15
     ), f"Expected UK population of {POPULATION_TARGET:.1f} million, got {population:.1f} million."