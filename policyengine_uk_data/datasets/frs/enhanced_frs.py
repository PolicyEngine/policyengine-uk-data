--- conflicted
+++ resolved
@@ -84,11 +84,69 @@
     input_frs = ExtendedFRS_2022_23
     time_period = 2022
     end_year = 2028
-<<<<<<< HEAD
-    url = "release://PolicyEngine/ukda/1.6.0/enhanced_frs_2022_23.h5"
-=======
     url = "release://PolicyEngine/ukda/1.5.0/enhanced_frs_2022_23.h5"
->>>>>>> b8d68f36
+
+
+def reweight(
+    original_weights,
+    loss_matrix,
+    targets_array,
+    dropout_rate=0.05,
+):
+    target_names = np.array(loss_matrix.columns)
+    loss_matrix = torch.tensor(loss_matrix.values, dtype=torch.float32)
+    targets_array = torch.tensor(targets_array, dtype=torch.float32)
+    weights = torch.tensor(
+        np.log(original_weights), requires_grad=True, dtype=torch.float32
+    )
+
+    # TODO: replace this with a call to the python reweight.py package.
+    def loss(weights):
+        # Check for Nans in either the weights or the loss matrix
+        if torch.isnan(weights).any():
+            raise ValueError("Weights contain NaNs")
+        if torch.isnan(loss_matrix).any():
+            raise ValueError("Loss matrix contains NaNs")
+        estimate = weights @ loss_matrix
+        if torch.isnan(estimate).any():
+            raise ValueError("Estimate contains NaNs")
+        rel_error = (
+            ((estimate - targets_array) + 1) / (targets_array + 1)
+        ) ** 2
+        if torch.isnan(rel_error).any():
+            raise ValueError("Relative error contains NaNs")
+        return rel_error.mean()
+
+    def dropout_weights(weights, p):
+        if p == 0:
+            return weights
+        # Replace p% of the weights with the mean value of the rest of them
+        mask = torch.rand_like(weights) < p
+        mean = weights[~mask].mean()
+        masked_weights = weights.clone()
+        masked_weights[mask] = mean
+        return masked_weights
+
+    optimizer = torch.optim.Adam([weights], lr=1e-1)
+    from tqdm import trange
+
+    start_loss = None
+
+    iterator = trange(10_000)
+    for i in iterator:
+        optimizer.zero_grad()
+        weights_ = dropout_weights(weights, dropout_rate)
+        l = loss(torch.exp(weights_))
+        if start_loss is None:
+            start_loss = l.item()
+        loss_rel_change = (l.item() - start_loss) / start_loss
+        l.backward()
+        iterator.set_postfix(
+            {"loss": l.item(), "loss_rel_change": loss_rel_change}
+        )
+        optimizer.step()
+
+    return torch.exp(weights).detach().numpy()
 
 
 if __name__ == "__main__":
