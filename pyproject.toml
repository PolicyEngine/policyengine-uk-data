--- conflicted
+++ resolved
@@ -22,11 +22,7 @@
     "google-cloud-storage",
     "google-auth",
     "uk-public-services-imputation",
-<<<<<<< HEAD
     "policyengine-uk>=2.43.0",
-=======
-    "policyengine-uk>=2.40.2",
->>>>>>> f0989fee
 ]
 
 [project.optional-dependencies]
